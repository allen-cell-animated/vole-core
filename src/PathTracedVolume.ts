--- conflicted
+++ resolved
@@ -324,15 +324,9 @@
       .normalize();
 
     // the choice of y = scale/aspect or x = scale*aspect is made here to match up with the other raymarch volume
-<<<<<<< HEAD
-    const fScale = isOrthographicCamera(cam)
-      ? 1 / cam.zoom
-      : Math.tan((0.5 * (cam as PerspectiveCamera).fov * Math.PI) / 180.0);
-=======
     const fScale = isOrthographicCamera(camera)
       ? 0.5 / camera.zoom
       : Math.tan((0.5 * (camera as PerspectiveCamera).fov * Math.PI) / 180.0);
->>>>>>> db140307
 
     const aspect = this.pathTracingUniforms.uResolution.value.x / this.pathTracingUniforms.uResolution.value.y;
     this.pathTracingUniforms.gCamera.value.mScreen.set(
