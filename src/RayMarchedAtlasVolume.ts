import {
  Box3,
  Box3Helper,
  BoxGeometry,
  BufferAttribute,
  BufferGeometry,
  Color,
  Euler,
  Group,
  LineBasicMaterial,
  LineSegments,
  Material,
  Matrix4,
  Mesh,
  ShaderMaterial,
  Vector2,
  Vector3,
} from "three";

import FusedChannelData from "./FusedChannelData";
import {
  rayMarchingVertexShaderSrc,
  rayMarchingFragmentShaderSrc,
  rayMarchingShaderUniforms,
} from "./constants/volumeRayMarchShader";
import { Volume } from ".";
import Channel from "./Channel";
import { ThreeJsPanel } from "./ThreeJsPanel";
import { VolumeRenderImpl } from "./VolumeRenderImpl";

import { Bounds, FuseChannel } from "./types";

const BOUNDING_BOX_DEFAULT_COLOR = new Color(0xffff00);

export default class RayMarchedAtlasVolume implements VolumeRenderImpl {
  public volume: Volume;
  public bounds: Bounds;
  private cube: BoxGeometry;
  private cubeMesh: Mesh<BufferGeometry, Material>;
  private boxHelper: Box3Helper;
  private tickMarksMesh: LineSegments;
  private cubeTransformNode: Group;
  private uniforms: typeof rayMarchingShaderUniforms;
  private channelData: FusedChannelData;
  private scale: Vector3;
  private isOrtho: boolean;

  constructor(volume: Volume) {
    // need?
    this.volume = volume;

    // note that these bounds are the clipped region of interest,
    // and not always the whole volume
    this.bounds = {
      bmin: new Vector3(-0.5, -0.5, -0.5),
      bmax: new Vector3(0.5, 0.5, 0.5),
    };
    this.scale = new Vector3(1.0, 1.0, 1.0);
    this.isOrtho = false;

    this.cube = new BoxGeometry(1.0, 1.0, 1.0);
    this.cubeMesh = new Mesh(this.cube);
    this.cubeMesh.name = "Volume";

    this.boxHelper = new Box3Helper(
      new Box3(new Vector3(-0.5, -0.5, -0.5), new Vector3(0.5, 0.5, 0.5)),
      BOUNDING_BOX_DEFAULT_COLOR
    );
    this.boxHelper.updateMatrixWorld();
    this.boxHelper.visible = false;

    this.tickMarksMesh = this.createTickMarks();
    this.tickMarksMesh.updateMatrixWorld();
    this.tickMarksMesh.visible = false;

    this.cubeTransformNode = new Group();
    this.cubeTransformNode.name = "VolumeContainerNode";

    this.cubeTransformNode.add(this.boxHelper, this.tickMarksMesh, this.cubeMesh);

    this.uniforms = rayMarchingShaderUniforms;

    // shader,vtx and frag.
    const vtxsrc = rayMarchingVertexShaderSrc;
    const fgmtsrc = rayMarchingFragmentShaderSrc;

    const threeMaterial = new ShaderMaterial({
      uniforms: this.uniforms,
      vertexShader: vtxsrc,
      fragmentShader: fgmtsrc,
      transparent: true,
      depthTest: true,
      depthWrite: false,
    });

    this.cubeMesh.material = threeMaterial;

    this.setUniform("ATLAS_X", volume.imageInfo.cols);
    this.setUniform("ATLAS_Y", volume.imageInfo.rows);
    this.setUniform("textureRes", new Vector2(volume.imageInfo.atlas_width, volume.imageInfo.atlas_height));
    this.setUniform("SLICES", volume.z);
    this.setScale(this.scale);

    this.channelData = new FusedChannelData(volume.imageInfo.atlas_width, volume.imageInfo.atlas_height);
  }

  private createTickMarks(): LineSegments {
    // Length of tick mark lines in world units
    const TICK_LENGTH = 0.025;
    const { tickMarkPhysicalLength, physicalScale, normalizedPhysicalSize } = this.volume;
    const numTickMarks = physicalScale / tickMarkPhysicalLength;

    const vertices: number[] = [];

    const tickEndY = TICK_LENGTH / normalizedPhysicalSize.y + 0.5;
    const tickSpacingX = 1 / (normalizedPhysicalSize.x * numTickMarks);
    for (let x = -0.5; x <= 0.5; x += tickSpacingX) {
      // prettier-ignore
      vertices.push(
        x, 0.5,       0.5,
        x, tickEndY,  0.5,

        x, -0.5,      -0.5,
        x, -tickEndY, -0.5,

        x, 0.5,       -0.5,
        x, tickEndY,  -0.5,

        x, -0.5,      0.5,
        x, -tickEndY, 0.5,
      );
    }

    const tickEndX = TICK_LENGTH / normalizedPhysicalSize.x + 0.5;
    const tickSpacingY = 1 / (normalizedPhysicalSize.y * numTickMarks);
    for (let y = 0.5; y >= -0.5; y -= tickSpacingY) {
      // prettier-ignore
      vertices.push(
        -0.5,      y, 0.5,
        -tickEndX, y, 0.5,

        -0.5,      y, -0.5,
        -tickEndX, y, -0.5,

        0.5,       y, -0.5,
        tickEndX,  y, -0.5,

        0.5,       y, 0.5,
        tickEndX,  y, 0.5,
      );
    }

    const tickSpacingZ = 1 / (normalizedPhysicalSize.z * numTickMarks);
    for (let z = 0.5; z >= -0.5; z -= tickSpacingZ) {
      // prettier-ignore
      vertices.push(
        -0.5,      0.5,  z,
        -tickEndX, 0.5,  z,

        -0.5,      -0.5, z,
        -tickEndX, -0.5, z,

        0.5,       -0.5, z,
        tickEndX,  -0.5, z,

        0.5,       0.5,  z,
        tickEndX,  0.5,  z,
      );
    }

    const geometry = new BufferGeometry();
    geometry.setAttribute("position", new BufferAttribute(new Float32Array(vertices), 3));
    return new LineSegments(geometry, new LineBasicMaterial({ color: BOUNDING_BOX_DEFAULT_COLOR }));
  }

  public cleanup(): void {
    this.cube.dispose();
    this.cubeMesh.material.dispose();

    this.channelData.cleanup();
  }

  public setVisible(isVisible: boolean): void {
    this.cubeMesh.visible = isVisible;
    // note that this does not affect bounding box visibility
  }

  public setShowBoundingBox(showBoundingBox: boolean): void {
    this.boxHelper.visible = showBoundingBox;
    this.tickMarksMesh.visible = showBoundingBox && !this.isOrtho;
  }

  public setBoundingBoxColor(color: [number, number, number]): void {
    const newBoxColor = new Color(color[0], color[1], color[2]);
    // note this material update is supposed to be a hidden implementation detail
    // but I didn't want to re-create a whole boxHelper again.
    // I could also create a new LineBasicMaterial but that would also rely on knowledge
    // that Box3Helper expects that type.
    (this.boxHelper.material as LineBasicMaterial).color = newBoxColor;
    (this.tickMarksMesh.material as LineBasicMaterial).color = newBoxColor;
  }

  public doRender(canvas: ThreeJsPanel): void {
    if (!this.cubeMesh.visible) {
      return;
    }

    this.channelData.gpuFuse(canvas.renderer);
    this.setUniform("textureAtlas", this.channelData.getFusedTexture());

    this.cubeTransformNode.updateMatrixWorld(true);

    const mvm = new Matrix4();
    mvm.multiplyMatrices(canvas.camera.matrixWorldInverse, this.cubeMesh.matrixWorld);
    const mi = new Matrix4();
    mi.copy(mvm).invert();

    this.setUniform("inverseModelViewMatrix", mi);
  }

  public get3dObject(): Group {
    return this.cubeTransformNode;
  }

  public onChannelData(_batch: number[]): void {
    // no op
  }

  public setScale(scale: Vector3): void {
    this.scale = scale;

    this.cubeMesh.scale.copy(scale);
    this.setUniform("volumeScale", scale);
    this.boxHelper.box.set(
      new Vector3(-0.5 * scale.x, -0.5 * scale.y, -0.5 * scale.z),
      new Vector3(0.5 * scale.x, 0.5 * scale.y, 0.5 * scale.z)
    );
    this.tickMarksMesh.scale.copy(scale);
  }

  public setRayStepSizes(_primary: number, _secondary: number): void {
    // no op
  }

  public setTranslation(vec3xyz: Vector3): void {
    this.cubeTransformNode.position.copy(vec3xyz);
  }

  public setRotation(eulerXYZ: Euler): void {
    this.cubeTransformNode.rotation.copy(eulerXYZ);
  }

  public setOrthoScale(value: number): void {
    this.setUniform("orthoScale", value);
  }

  public setResolution(x: number, y: number): void {
    this.setUniform("iResolution", new Vector2(x, y));
  }

  public setPixelSamplingRate(_value: number): void {
    // no op
  }

  public setDensity(density: number): void {
    this.setUniform("DENSITY", density);
  }

  // TODO brightness and exposure should be the same thing?
  public setBrightness(brightness: number): void {
    this.setUniform("BRIGHTNESS", brightness * 2.0);
  }

  public setIsOrtho(isOrthoAxis: boolean): void {
    this.isOrtho = isOrthoAxis;
    this.tickMarksMesh.visible = this.boxHelper.visible && !isOrthoAxis;
    this.setUniform("isOrtho", isOrthoAxis ? 1.0 : 0.0);
    if (!isOrthoAxis) {
      this.setOrthoThickness(1.0);
    }
  }

  public setInterpolationEnabled(active: boolean): void {
    this.setUniform("interpolationEnabled", active);
  }

  public viewpointMoved(): void {
    // no op
  }

  public setGamma(gmin: number, glevel: number, gmax: number): void {
    this.setUniform("GAMMA_MIN", gmin);
    this.setUniform("GAMMA_MAX", gmax);
    this.setUniform("GAMMA_SCALE", glevel);
  }

  public setMaxProjectMode(isMaxProject: boolean): void {
    this.setUniform("maxProject", isMaxProject ? 1 : 0);
  }

  public setAxisClip(axis: "x" | "y" | "z", minval: number, maxval: number, isOrthoAxis: boolean): void {
    this.bounds.bmax[axis] = maxval;
    this.bounds.bmin[axis] = minval;

    if (isOrthoAxis) {
      const thicknessPct = maxval - minval;
      this.setOrthoThickness(thicknessPct);
    } else {
      // it is possible this is overly aggressive resetting this value here
      // but testing has shown no ill effects and it is better to have a definite
      // known value when in perspective mode
      this.setOrthoThickness(1.0);
    }

    this.setUniform("AABB_CLIP_MIN", this.bounds.bmin);
    this.setUniform("AABB_CLIP_MAX", this.bounds.bmax);
  }

  public setFlipAxes(flipX: number, flipY: number, flipZ: number): void {
    this.setUniform("flipVolume", new Vector3(flipX, flipY, flipZ));
  }

  // 0..1
  public updateClipRegion(xmin: number, xmax: number, ymin: number, ymax: number, zmin: number, zmax: number): void {
    this.bounds = {
      bmin: new Vector3(xmin - 0.5, ymin - 0.5, zmin - 0.5),
      bmax: new Vector3(xmax - 0.5, ymax - 0.5, zmax - 0.5),
    };
    this.setUniform("AABB_CLIP_MIN", this.bounds.bmin);
    this.setUniform("AABB_CLIP_MAX", this.bounds.bmax);
  }

  public setChannelAsMask(channelIndex: number): boolean {
    if (!this.volume.channels[channelIndex] || !this.volume.channels[channelIndex].loaded) {
      return false;
    }
    return this.channelData.setChannelAsMask(channelIndex, this.volume.channels[channelIndex]);
  }

  public setMaskAlpha(maskAlpha: number): void {
    this.setUniform("maskAlpha", maskAlpha);
  }

  public setOrthoThickness(value: number): void {
    this.setUniform("orthoThickness", value);
  }

  //////////////////////////////////////////
  //////////////////////////////////////////

  private setUniform<U extends keyof typeof rayMarchingShaderUniforms>(
    name: U,
    value: (typeof rayMarchingShaderUniforms)[U]["value"]
  ) {
    if (!this.uniforms[name]) {
      return;
    }
    this.uniforms[name].value = value;
    this.cubeMesh.material.needsUpdate = true;
  }

  // channelcolors is array of {rgbColor, lut} and channeldata is volume.channels
  public fuse(channelcolors: FuseChannel[], channeldata: Channel[]): void {
    this.channelData.fuse(channelcolors, channeldata);

    // update to fused texture
    this.setUniform("textureAtlas", this.channelData.getFusedTexture());
    this.setUniform("textureAtlasMask", this.channelData.maskTexture);
  }

  public setRenderUpdateListener(_listener?: ((iteration: number) => void) | undefined) {
<<<<<<< HEAD
    0;
=======
    return;
>>>>>>> 3ee0c879
  }
}<|MERGE_RESOLUTION|>--- conflicted
+++ resolved
@@ -369,10 +369,6 @@
   }
 
   public setRenderUpdateListener(_listener?: ((iteration: number) => void) | undefined) {
-<<<<<<< HEAD
-    0;
-=======
     return;
->>>>>>> 3ee0c879
   }
 }