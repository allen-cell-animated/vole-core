--- conflicted
+++ resolved
@@ -44,14 +44,10 @@
 
   unsetImage() {
     if (this.image) {
-<<<<<<< HEAD
       this.canvas3d.removeControlHandlers();
-      this.canvas3d.onLeaveVR();
-=======
       if (this.canvas3d.isVR()) {
         this.canvas3d.onLeaveVR();
       }
->>>>>>> d5a27b6d
       this.canvas3d.onEnterVRCallback = null;
       this.canvas3d.onLeaveVRCallback = null;
       this.canvas3d.animate_funcs = [];
