--- conflicted
+++ resolved
@@ -743,7 +743,6 @@
     }
     this.redraw();
   }
-<<<<<<< HEAD
 
   /**
    * Reset the camera to its default position
@@ -751,6 +750,4 @@
   resetCamera() {
     this.canvas3d.resetCamera();
   }
-=======
->>>>>>> 4bb97b8b
 };