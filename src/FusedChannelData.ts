--- conflicted
+++ resolved
@@ -22,14 +22,9 @@
 } from "three";
 
 import Channel from "./Channel.js";
-<<<<<<< HEAD
-import { fuseShaderSrcF, fuseShaderSrcI, fuseShaderSrcUI, fuseVertexShaderSrc } from "./constants/fuseShader.js";
-import type { FuseChannel, NumberType } from "./types.js";
-=======
 import { renderToBufferVertShader } from "./constants/basicShaders.js";
 import fuseShaderSrc from "./constants/shaders/fuse.frag";
 import type { FuseChannel } from "./types.js";
->>>>>>> 1ef97564
 
 // This is the owner of the fused RGBA volume texture atlas, and the mask texture atlas.
 // This module is responsible for updating the fused texture, given the read-only volume channel data.
@@ -87,12 +82,8 @@
     });
 
     this.fuseMaterialProps = {
-<<<<<<< HEAD
-      vertexShader: fuseVertexShaderSrc,
-=======
       vertexShader: renderToBufferVertShader,
       fragmentShader: fuseShaderSrc,
->>>>>>> 1ef97564
       depthTest: false,
       depthWrite: false,
       blending: CustomBlending,
