--- conflicted
+++ resolved
@@ -18,10 +18,6 @@
   NearestFilter,
   UnsignedByteType,
   RGBAFormat,
-<<<<<<< HEAD
-  FloatType,
-=======
->>>>>>> 408aa568
 } from "three";
 
 import TrackballControls from "./TrackballControls.js";
@@ -32,14 +28,10 @@
 import { Axis } from "./VolumeRenderSettings.js";
 import RenderToBuffer from "./RenderToBuffer.js";
 
-<<<<<<< HEAD
 import { copyImageFragShader } from "./constants/basicShaders.js";
-=======
-import copyImageShaderSrc from "./constants/shaders/copy_image.frag";
 
 export const VOLUME_LAYER = 0;
 export const MESH_LAYER = 1;
->>>>>>> 408aa568
 
 const DEFAULT_PERSPECTIVE_CAMERA_DISTANCE = 5.0;
 const DEFAULT_PERSPECTIVE_CAMERA_NEAR = 0.1;
@@ -126,11 +118,7 @@
       type: UnsignedByteType,
       depthBuffer: true,
     });
-<<<<<<< HEAD
     this.meshRenderToBuffer = new RenderToBuffer(copyImageFragShader, {
-=======
-    this.meshRenderToBuffer = new RenderToBuffer(copyImageShaderSrc, {
->>>>>>> 408aa568
       image: { value: this.meshRenderTarget.texture },
     });
     this.meshRenderTarget.depthTexture = new DepthTexture(this.canvas.width, this.canvas.height);
