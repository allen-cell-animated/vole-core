import {
  AxesHelper,
  BoxGeometry,
  Color,
  DepthTexture,
  Event,
  EventListener,
  Mesh,
  MeshBasicMaterial,
  Object3D,
  OrthographicCamera,
  PerspectiveCamera,
  NearestFilter,
  NormalBlending,
  RGBAFormat,
  Scene,
  UnsignedByteType,
  Vector2,
  Vector3,
  WebGLRenderer,
  WebGLRenderTarget,
} from "three";

import TrackballControls from "./TrackballControls.js";
import Timing from "./Timing.js";
import scaleBarSVG from "./constants/scaleBarSVG.js";
import { isOrthographicCamera, isPerspectiveCamera, ViewportCorner, isTop, isRight } from "./types.js";
import { constrainToAxis, formatNumber, getTimestamp } from "./utils/num_utils.js";
import { Axis } from "./VolumeRenderSettings.js";
import RenderToBuffer from "./RenderToBuffer.js";

import { copyImageFragShader } from "./constants/basicShaders.js";

export const VOLUME_LAYER = 0;
export const MESH_LAYER = 1;
/** Meshes that do not occlude picking/contour behavior. */
export const MESH_NO_PICK_OCCLUSION_LAYER = 2;
export const OVERLAY_LAYER = 3;

const DEFAULT_PERSPECTIVE_CAMERA_DISTANCE = 5.0;
const DEFAULT_PERSPECTIVE_CAMERA_NEAR = 0.1;
const DEFAULT_PERSPECTIVE_CAMERA_FAR = 20.0;

const DEFAULT_ORTHO_SCALE = 0.5;

export type CameraState = {
  position: [number, number, number];
  up: [number, number, number];
  target: [number, number, number];
  /** Full vertical FOV in degrees, from bottom to top of the view frustum. Defined only for perspective cameras. */
  fov?: number;
  /** The scale value for the orthographic camera controls; undefined for perspective cameras. */
  orthoScale?: number;
};

type AnimateFunction = (
  renderer: WebGLRenderer,
  camera: PerspectiveCamera | OrthographicCamera,
  depthTexture?: DepthTexture | null
) => void;

export class ThreeJsPanel {
  public containerdiv: HTMLDivElement;
  private canvas: HTMLCanvasElement;
  public scene: Scene;

  private meshRenderTarget: WebGLRenderTarget;
  private meshRenderToBuffer: RenderToBuffer;

  public animateFuncs: AnimateFunction[];
<<<<<<< HEAD
  public postMeshRenderFuncs: AnimateFunction[];
  public overlayRenderFuncs: AnimateFunction[];
=======
  public postAnimateFuncs: AnimateFunction[];
>>>>>>> a8f6b5d5
  private inRenderLoop: boolean;
  private requestedRender: number;
  public hasWebGL2: boolean;
  public renderer: WebGLRenderer;
  private timer: Timing;
  private fov: number;
  private perspectiveCamera: PerspectiveCamera;
  private perspectiveControls: TrackballControls;
  private orthographicCameraX: OrthographicCamera;
  private orthoControlsX: TrackballControls;
  private orthographicCameraY: OrthographicCamera;
  private orthoControlsY: TrackballControls;
  private orthographicCameraZ: OrthographicCamera;
  private orthoControlsZ: TrackballControls;
  public camera: PerspectiveCamera | OrthographicCamera;
  private viewMode: Axis;
  public controls: TrackballControls;
  private controlEndHandler?: EventListener<Event, "end", TrackballControls>;
  private controlChangeHandler?: EventListener<Event, "change", TrackballControls>;
  private controlStartHandler?: EventListener<Event, "start", TrackballControls>;

  public showAxis: boolean;
  private axisScale: number;
  private axisOffset: [number, number];
  private axisHelperScene: Scene;
  private axisHelperObject: Object3D;
  private axisCamera: OrthographicCamera;

  private scaleBarContainerElement: HTMLDivElement;
  private orthoScaleBarElement: HTMLDivElement;
  public showOrthoScaleBar: boolean;
  private perspectiveScaleBarElement: HTMLDivElement;
  public showPerspectiveScaleBar: boolean;
  private timestepIndicatorElement: HTMLDivElement;
  public showTimestepIndicator: boolean;

  private dataurlcallback?: (url: string) => void;
  private onRenderCallback?: () => void;

  constructor(parentElement: HTMLElement | undefined, _useWebGL2: boolean) {
    this.containerdiv = document.createElement("div");
    this.containerdiv.style.position = "relative";

    this.canvas = document.createElement("canvas");
    this.containerdiv.appendChild(this.canvas);
    this.canvas.style.backgroundColor = "black";

    if (parentElement) {
      this.canvas.height = parentElement.offsetHeight;
      this.canvas.width = parentElement.offsetWidth;
      parentElement.appendChild(this.containerdiv);
    }

    this.scene = new Scene();
    this.meshRenderTarget = new WebGLRenderTarget(this.canvas.width, this.canvas.height, {
      minFilter: NearestFilter,
      magFilter: NearestFilter,
      format: RGBAFormat,
      type: UnsignedByteType,
      depthBuffer: true,
    });
    this.meshRenderToBuffer = new RenderToBuffer(copyImageFragShader, {
      image: { value: this.meshRenderTarget.texture },
    });
    this.meshRenderTarget.depthTexture = new DepthTexture(this.canvas.width, this.canvas.height);

    this.scaleBarContainerElement = document.createElement("div");
    this.orthoScaleBarElement = document.createElement("div");
    this.showOrthoScaleBar = true;
    this.perspectiveScaleBarElement = document.createElement("div");
    this.showPerspectiveScaleBar = false;
    this.timestepIndicatorElement = document.createElement("div");
    this.showTimestepIndicator = false;

    this.animateFuncs = [];
<<<<<<< HEAD
    this.postMeshRenderFuncs = [];
    this.overlayRenderFuncs = [];
=======
    this.postAnimateFuncs = [];
>>>>>>> a8f6b5d5

    // are we in a constant render loop or not?
    this.inRenderLoop = false;
    // if we're not in a constant render loop, have we queued any single redraws?
    this.requestedRender = 0;

    // if webgl 2 is available, let's just use it anyway.
    // we are ignoring the useWebGL2 flag
    this.hasWebGL2 = false;
    const context = this.canvas.getContext("webgl2");
    if (context) {
      this.hasWebGL2 = true;
      this.renderer = new WebGLRenderer({
        context: context,
        canvas: this.canvas,
        preserveDrawingBuffer: true,
        alpha: true,
        premultipliedAlpha: false,
      });
      //this.renderer.autoClear = false;
      // set pixel ratio to 0.25 or 0.5 to render at lower res.
      this.renderer.setPixelRatio(window.devicePixelRatio);
      this.renderer.state.setBlending(NormalBlending);
      //required by WebGL 2.0 for rendering to FLOAT textures
      this.renderer.getContext().getExtension("EXT_color_buffer_float");
    } else {
      // TODO Deprecate this code path.
      console.warn(
        "WebGL 2.0 not available. Some functionality may be limited. Please use a browser that supports WebGL 2.0."
      );

      this.renderer = new WebGLRenderer({
        canvas: this.canvas,
        preserveDrawingBuffer: true,
        alpha: true,
        premultipliedAlpha: false,
      });
      this.renderer.setPixelRatio(window.devicePixelRatio);
      this.renderer.state.setBlending(NormalBlending);
    }
    this.renderer.localClippingEnabled = true;

    if (parentElement) {
      this.renderer.setSize(parentElement.offsetWidth, parentElement.offsetHeight);
      this.meshRenderTarget.setSize(parentElement.offsetWidth, parentElement.offsetHeight);
    }

    this.timer = new Timing();

    const scale = DEFAULT_ORTHO_SCALE;
    const aspect = this.getWidth() / this.getHeight();

    this.fov = 20;

    this.perspectiveCamera = new PerspectiveCamera(
      this.fov,
      aspect,
      DEFAULT_PERSPECTIVE_CAMERA_NEAR,
      DEFAULT_PERSPECTIVE_CAMERA_FAR
    );
    this.resetPerspectiveCamera();
    this.perspectiveControls = new TrackballControls(this.perspectiveCamera, this.canvas);
    this.perspectiveControls.rotateSpeed = 4.0 / window.devicePixelRatio;
    this.perspectiveControls.autoRotate = false;
    this.perspectiveControls.staticMoving = true;
    this.perspectiveControls.length = 10;
    this.perspectiveControls.enabled = true; //turn off mouse moments by setting to false

    this.orthographicCameraX = new OrthographicCamera(-scale * aspect, scale * aspect, scale, -scale, 0.001, 20);
    this.resetOrthographicCameraX();
    this.orthoControlsX = new TrackballControls(this.orthographicCameraX, this.canvas);
    this.orthoControlsX.noRotate = true;
    this.orthoControlsX.scale = scale;
    this.orthoControlsX.scale0 = scale;
    this.orthoControlsX.aspect = aspect;
    this.orthoControlsX.staticMoving = true;
    this.orthoControlsX.enabled = false;
    this.orthoControlsX.panSpeed = this.canvas.clientWidth * 0.5;

    this.orthographicCameraY = new OrthographicCamera(-scale * aspect, scale * aspect, scale, -scale, 0.001, 20);
    this.resetOrthographicCameraY();
    this.orthoControlsY = new TrackballControls(this.orthographicCameraY, this.canvas);
    this.orthoControlsY.noRotate = true;
    this.orthoControlsY.scale = scale;
    this.orthoControlsY.scale0 = scale;
    this.orthoControlsY.aspect = aspect;
    this.orthoControlsY.staticMoving = true;
    this.orthoControlsY.enabled = false;
    this.orthoControlsY.panSpeed = this.canvas.clientWidth * 0.5;

    this.orthographicCameraZ = new OrthographicCamera(-scale * aspect, scale * aspect, scale, -scale, 0.001, 20);
    this.resetOrthographicCameraZ();
    this.orthoControlsZ = new TrackballControls(this.orthographicCameraZ, this.canvas);
    this.orthoControlsZ.noRotate = true;
    this.orthoControlsZ.scale = scale;
    this.orthoControlsZ.scale0 = scale;
    this.orthoControlsZ.aspect = aspect;
    this.orthoControlsZ.staticMoving = true;
    this.orthoControlsZ.enabled = false;
    this.orthoControlsZ.panSpeed = this.canvas.clientWidth * 0.5;

    this.camera = this.perspectiveCamera;
    this.controls = this.perspectiveControls;
    this.viewMode = Axis.NONE;

    this.axisCamera = new OrthographicCamera();
    this.axisHelperScene = new Scene();
    this.axisHelperObject = new Object3D();
    this.axisHelperObject.name = "axisHelperParentObject";

    this.showAxis = false;
    // size of axes in px.
    this.axisScale = 50.0;
    // offset from bottom left corner in px.
    this.axisOffset = [66.0, 66.0];

    this.setupAxisHelper();
    this.setupIndicatorElements();
  }

  updateCameraFocus(fov: number, _focalDistance: number, _apertureSize: number): void {
    this.perspectiveCamera.fov = fov;
    this.fov = fov;
    this.perspectiveCamera.updateProjectionMatrix();
  }

  resetPerspectiveCamera(): void {
    this.perspectiveCamera.position.x = 0.0;
    this.perspectiveCamera.position.y = 0.0;
    this.perspectiveCamera.position.z = DEFAULT_PERSPECTIVE_CAMERA_DISTANCE;
    this.perspectiveCamera.up.x = 0.0;
    this.perspectiveCamera.up.y = 1.0;
    this.perspectiveCamera.up.z = 0.0;
  }

  resetOrthographicCameraX(): void {
    this.orthographicCameraX.position.x = 2.0;
    this.orthographicCameraX.position.y = 0.0;
    this.orthographicCameraX.position.z = 0.0;
    this.orthographicCameraX.up.x = 0.0;
    this.orthographicCameraX.up.y = 0.0;
    this.orthographicCameraX.up.z = 1.0;
    this.orthographicCameraX.lookAt(new Vector3(0, 0, 0));
  }

  resetOrthographicCameraY(): void {
    this.orthographicCameraY.position.x = 0.0;
    this.orthographicCameraY.position.y = 2.0;
    this.orthographicCameraY.position.z = 0.0;
    this.orthographicCameraY.up.x = 0.0;
    this.orthographicCameraY.up.y = 0.0;
    this.orthographicCameraY.up.z = 1.0;
    this.orthographicCameraY.lookAt(new Vector3(0, 0, 0));
  }

  resetOrthographicCameraZ(): void {
    this.orthographicCameraZ.position.x = 0.0;
    this.orthographicCameraZ.position.y = 0.0;
    this.orthographicCameraZ.position.z = 2.0;
    this.orthographicCameraZ.up.x = 0.0;
    this.orthographicCameraZ.up.y = 1.0;
    this.orthographicCameraZ.up.z = 0.0;
    this.orthographicCameraZ.lookAt(new Vector3(0, 0, 0));
  }

  requestCapture(dataurlcallback: (name: string) => void): void {
    this.dataurlcallback = dataurlcallback;
    this.redraw();
  }

  isVR(): boolean {
    return this.renderer.xr.enabled;
  }

  resetToPerspectiveCamera(): void {
    const aspect = this.getWidth() / this.getHeight();

    this.perspectiveCamera = new PerspectiveCamera(
      this.fov,
      aspect,
      DEFAULT_PERSPECTIVE_CAMERA_NEAR,
      DEFAULT_PERSPECTIVE_CAMERA_FAR
    );
    this.resetPerspectiveCamera();
    this.switchViewMode("3D");
    this.controls.object = this.perspectiveCamera;
    this.controls.enabled = true;
    this.controls.reset();
  }

  resetCamera(): void {
    if (this.camera === this.perspectiveCamera) {
      this.resetPerspectiveCamera();
    } else if (this.camera === this.orthographicCameraX) {
      this.resetOrthographicCameraX();
    } else if (this.camera === this.orthographicCameraY) {
      this.resetOrthographicCameraY();
    } else if (this.camera === this.orthographicCameraZ) {
      this.resetOrthographicCameraZ();
    }
    this.controls.reset();
  }

  setupAxisHelper(): void {
    // set up axis widget.

    const axisCubeMaterial = new MeshBasicMaterial({
      color: 0xaeacad,
    });

    const axisCube = new BoxGeometry(this.axisScale / 5, this.axisScale / 5, this.axisScale / 5);
    const axisCubeMesh = new Mesh(axisCube, axisCubeMaterial);
    this.axisHelperObject.add(axisCubeMesh);

    const axisHelper = new AxesHelper(this.axisScale);
    this.axisHelperObject.add(axisHelper);

    this.axisHelperScene.add(this.axisHelperObject);

    this.axisCamera = new OrthographicCamera(0, this.getWidth(), this.getHeight(), 0, 0.001, this.axisScale * 4.0);
    this.axisCamera.position.z = 1.0;
    this.axisCamera.up.x = 0.0;
    this.axisCamera.up.y = 1.0;
    this.axisCamera.up.z = 0.0;
    this.axisCamera.lookAt(new Vector3(0, 0, 0));
    this.axisCamera.position.set(-this.axisOffset[0], -this.axisOffset[1], this.axisScale * 2.0);
  }

  setAxisPosition(marginX: number, marginY: number, corner: ViewportCorner) {
    // Offset is relative to center of object, not corner of possible extent
    // at offsets lower than BASE_MARGIN, axes may extend off screen
    const BASE_MARGIN = 50;
    this.axisOffset = [marginX + BASE_MARGIN, marginY + BASE_MARGIN];
    if (isTop(corner)) {
      this.axisOffset[1] = this.getHeight() - this.axisOffset[1];
    }
    if (isRight(corner)) {
      this.axisOffset[0] = this.getWidth() - this.axisOffset[0];
    }
    this.axisCamera.position.set(-this.axisOffset[0], -this.axisOffset[1], this.axisScale * 2.0);
  }

  orthoScreenPixelsToPhysicalUnits(pixels: number, physicalUnitsPerWorldUnit: number): number {
    const worldUnitsPerPixel = 1 / (this.camera.zoom * this.getHeight());
    // Multiply by devicePixelRatio to convert from scaled CSS pixels to physical pixels
    // (to account for high dpi monitors, e.g.). We didn't do this to height above because
    // that value comes from three, which works in physical pixels.
    return pixels * window.devicePixelRatio * worldUnitsPerPixel * physicalUnitsPerWorldUnit;
  }

  setupIndicatorElements(): void {
    const scaleBarContainerStyle: Partial<CSSStyleDeclaration> = {
      fontFamily: "-apple-system, 'Segoe UI', 'Helvetica Neue', Helvetica, Arial, sans-serif",
      position: "absolute",
      right: "169px",
      bottom: "20px",
    };
    Object.assign(this.scaleBarContainerElement.style, scaleBarContainerStyle);
    this.containerdiv.appendChild(this.scaleBarContainerElement);

    // Orthographic scale bar
    const orthoScaleBarStyle: Partial<CSSStyleDeclaration> = {
      border: "1px solid white",
      borderTop: "none",
      height: "10px",
      display: "none",
      color: "white",
      mixBlendMode: "difference",
      fontSize: "14px",
      textAlign: "right",
      lineHeight: "0",
      boxSizing: "border-box",
      paddingRight: "10px",
      // TODO: Adjust based on width of timestamp
      marginRight: "40px",
    };
    Object.assign(this.orthoScaleBarElement.style, orthoScaleBarStyle);
    this.scaleBarContainerElement.appendChild(this.orthoScaleBarElement);

    // Perspective scale bar
    const perspectiveScaleBarStyle: Partial<CSSStyleDeclaration> = {
      width: "75px",
      textAlign: "center",
      display: "none",
      color: "white",
    };
    Object.assign(this.perspectiveScaleBarElement.style, perspectiveScaleBarStyle);
    this.scaleBarContainerElement.appendChild(this.perspectiveScaleBarElement);

    const labeldiv = document.createElement("div");
    const svgdiv = document.createElement("div");
    svgdiv.style.color = "rgb(255, 255, 0)";
    svgdiv.innerHTML = scaleBarSVG;
    this.perspectiveScaleBarElement.appendChild(labeldiv);
    this.perspectiveScaleBarElement.appendChild(svgdiv);

    // Time step indicator
    const timestepIndicatorStyle: Partial<CSSStyleDeclaration> = {
      fontFamily: "-apple-system, 'Segoe UI', 'Helvetica Neue', Helvetica, Arial, sans-serif",
      position: "absolute",
      right: "20px",
      bottom: "20px",
      color: "white",
      mixBlendMode: "difference",
      display: "none",
      lineHeight: "0.75",
    };
    Object.assign(this.timestepIndicatorElement.style, timestepIndicatorStyle);
    this.containerdiv.appendChild(this.timestepIndicatorElement);
  }

  updateOrthoScaleBar(scale: number, unit?: string): void {
    // We want to find the largest round number of physical units that keeps the scale bar within this width on screen
    const SCALE_BAR_MAX_WIDTH = 150;
    // Convert max width to volume physical units
    const physicalMaxWidth = this.orthoScreenPixelsToPhysicalUnits(SCALE_BAR_MAX_WIDTH, scale);
    // Round off all but the most significant digit of physicalMaxWidth
    const digits = Math.floor(Math.log10(physicalMaxWidth));
    const div10 = 10 ** digits;
    const scaleValue = Math.floor(physicalMaxWidth / div10) * div10;
    const scaleStr = formatNumber(scaleValue);
    this.orthoScaleBarElement.innerHTML = `${scaleStr}${unit || ""}`;
    this.orthoScaleBarElement.style.width = `${SCALE_BAR_MAX_WIDTH * (scaleValue / physicalMaxWidth)}px`;
  }

  updatePerspectiveScaleBar(length: number, unit?: string): void {
    const labeldiv = this.perspectiveScaleBarElement.firstChild as HTMLDivElement;
    labeldiv.innerHTML = `${formatNumber(length)}${unit || ""}`;
  }

  updateTimestepIndicator(progress: number, total: number, unit: string): void {
    this.timestepIndicatorElement.innerHTML = getTimestamp(progress, total, unit);
  }

  setPerspectiveScaleBarColor(color: [number, number, number]): void {
    // set the font color of the SVG container. only paths with `stroke="currentColor"` will react to this.
    const svgdiv = this.perspectiveScaleBarElement.lastChild as HTMLDivElement;
    svgdiv.style.color = `rgb(${color[0] * 255}, ${color[1] * 255}, ${color[2] * 255})`;
  }

  updateScaleBarVisibility(): void {
    const isOrtho = isOrthographicCamera(this.camera);
    const orthoVisible = isOrtho && this.showOrthoScaleBar;
    const perspectiveVisible = !isOrtho && this.showPerspectiveScaleBar;
    this.orthoScaleBarElement.style.display = orthoVisible ? "" : "none";
    this.perspectiveScaleBarElement.style.display = perspectiveVisible ? "" : "none";
  }

  setShowOrthoScaleBar(visible: boolean): void {
    this.showOrthoScaleBar = visible;
    this.updateScaleBarVisibility();
  }

  setShowPerspectiveScaleBar(visible: boolean): void {
    this.showPerspectiveScaleBar = visible;
    this.updateScaleBarVisibility();
  }

  setShowTimestepIndicator(visible: boolean): void {
    this.showTimestepIndicator = visible;
    this.timestepIndicatorElement.style.display = visible ? "" : "none";
  }

  setIndicatorPosition(timestep: boolean, marginX: number, marginY: number, corner: ViewportCorner) {
    const { style } = timestep ? this.timestepIndicatorElement : this.scaleBarContainerElement;

    style.removeProperty("top");
    style.removeProperty("bottom");
    style.removeProperty("left");
    style.removeProperty("right");

    const xProp = isRight(corner) ? "right" : "left";
    const yProp = isTop(corner) ? "top" : "bottom";

    Object.assign(style, {
      [xProp]: marginX + "px",
      [yProp]: marginY + "px",
    });
  }

  setAutoRotate(rotate: boolean): void {
    this.controls.autoRotate = rotate;
  }

  getAutoRotate(): boolean {
    return this.controls.autoRotate;
  }

  replaceCamera(newCam: PerspectiveCamera | OrthographicCamera): void {
    this.camera = newCam;
  }

  replaceControls(newControls: TrackballControls): void {
    if (this.controls === newControls) {
      return;
    }
    // disable the old, install the new.
    this.controls.enabled = false;

    // detach old control change handlers
    this.removeControlHandlers();

    this.controls = newControls;
    this.controls.enabled = true;

    // re-install existing control change handlers on new controls
    if (this.controlStartHandler) {
      this.controls.addEventListener("start", this.controlStartHandler);
    }
    if (this.controlChangeHandler) {
      this.controls.addEventListener("change", this.controlChangeHandler);
    }
    if (this.controlEndHandler) {
      this.controls.addEventListener("end", this.controlEndHandler);
    }

    this.controls.update();
  }

  switchViewMode(mode: string): void {
    mode = mode.toUpperCase();
    switch (mode) {
      case "YZ":
      case "X":
        this.replaceCamera(this.orthographicCameraX);
        this.replaceControls(this.orthoControlsX);
        this.axisHelperObject.rotation.set(0, Math.PI * 0.5, 0);
        this.viewMode = Axis.X;
        break;
      case "XZ":
      case "Y":
        this.replaceCamera(this.orthographicCameraY);
        this.replaceControls(this.orthoControlsY);
        this.axisHelperObject.rotation.set(Math.PI * 0.5, 0, 0);
        this.viewMode = Axis.Y;
        break;
      case "XY":
      case "Z":
        this.replaceCamera(this.orthographicCameraZ);
        this.replaceControls(this.orthoControlsZ);
        this.axisHelperObject.rotation.set(0, 0, 0);
        this.viewMode = Axis.Z;
        break;
      default:
        this.replaceCamera(this.perspectiveCamera);
        this.replaceControls(this.perspectiveControls);
        this.axisHelperObject.rotation.setFromRotationMatrix(this.camera.matrixWorldInverse);
        this.viewMode = Axis.NONE;
        break;
    }
    this.updateScaleBarVisibility();
  }

  getMeshDepthTexture(): DepthTexture | null {
    return this.meshRenderTarget.depthTexture;
  }

  resize(comp: HTMLElement | null, w?: number, h?: number, _ow?: number, _oh?: number, _eOpts?: unknown): void {
    w = w || this.containerdiv.parentElement?.offsetWidth || this.containerdiv.offsetWidth;
    h = h || this.containerdiv.parentElement?.offsetHeight || this.containerdiv.offsetHeight;

    this.containerdiv.style.width = "" + w + "px";
    this.containerdiv.style.height = "" + h + "px";

    const aspect = w / h;

    this.perspectiveControls.aspect = aspect;
    this.orthoControlsZ.aspect = aspect;
    this.orthoControlsZ.panSpeed = w * 0.5;
    this.orthoControlsY.aspect = aspect;
    this.orthoControlsY.panSpeed = w * 0.5;
    this.orthoControlsX.aspect = aspect;
    this.orthoControlsX.panSpeed = w * 0.5;
    if (isOrthographicCamera(this.camera)) {
      this.camera.left = -DEFAULT_ORTHO_SCALE * aspect;
      this.camera.right = DEFAULT_ORTHO_SCALE * aspect;
      this.camera.updateProjectionMatrix();
    } else {
      this.camera.aspect = aspect;
      this.camera.updateProjectionMatrix();
    }

    this.axisCamera.left = 0;
    this.axisCamera.right = w;
    this.axisCamera.top = h;
    this.axisCamera.bottom = 0;
    this.axisCamera.updateProjectionMatrix();

    if (this.renderer.getPixelRatio() !== window.devicePixelRatio) {
      this.renderer.setPixelRatio(window.devicePixelRatio);
    }

    this.renderer.setSize(w, h);
    this.meshRenderTarget.setSize(w, h);

    this.perspectiveControls.handleResize();
    this.orthoControlsZ.handleResize();
    this.orthoControlsY.handleResize();
    this.orthoControlsX.handleResize();
  }

  setClearColor(color: Color, alpha: number): void {
    this.renderer.setClearColor(color, alpha);
  }

  getWidth(): number {
    return this.renderer.getContext().canvas.width;
  }

  getHeight(): number {
    return this.renderer.getContext().canvas.height;
  }

  getCameraState(): CameraState {
    return {
      position: this.camera.position.toArray(),
      up: this.camera.up.toArray(),
      target: this.controls.target.toArray(),
      orthoScale: isOrthographicCamera(this.camera) ? this.controls.scale : undefined,
      fov: isPerspectiveCamera(this.camera) ? this.camera.fov : undefined,
    };
  }

  /**
   * Updates the camera's state, including the position, up vector, target position,
   * scaling, and FOV. If values are missing from `state`, they will be left unchanged.
   *
   * @param state Partial `CameraState` object.
   *
   * If an OrthographicCamera is used, the camera's position will be constrained to match
   * the `target` position along the current view mode.
   */
  setCameraState(state: Partial<CameraState>) {
    const currentState = this.getCameraState();
    // Fill in any missing properties with current state
    const newState = { ...currentState, ...state };

    this.camera.up.fromArray(newState.up).normalize();
    this.controls.target.fromArray(newState.target);
    const constrainedPosition = constrainToAxis(newState.position, newState.target, this.viewMode);
    this.camera.position.fromArray(constrainedPosition);

    // Update fields by camera type
    if (isOrthographicCamera(this.camera)) {
      const scale = newState.orthoScale || DEFAULT_ORTHO_SCALE;
      this.controls.scale = scale;
      this.camera.zoom = 0.5 / scale;
    } else {
      this.camera.fov = newState.fov || this.fov;
    }

    this.controls.update();
    this.camera.updateProjectionMatrix();
  }

  render(): void {
    // update the axis helper in case the view was rotated
    if (!isOrthographicCamera(this.camera)) {
      this.axisHelperObject.rotation.setFromRotationMatrix(this.camera.matrixWorldInverse);
    }

    // do whatever we have to do before the main render of this.scene
    for (let i = 0; i < this.animateFuncs.length; i++) {
      if (this.animateFuncs[i]) {
        this.animateFuncs[i](this.renderer, this.camera, this.meshRenderTarget.depthTexture);
      }
    }

    // RENDERING
    // Step 1: Render meshes, e.g. isosurfaces, separately to a render target. (Meshes are all on
    // layer 1.) This is necessary to access the depth buffer.
    this.camera.layers.set(MESH_LAYER);
    this.renderer.setRenderTarget(this.meshRenderTarget);
    this.renderer.render(this.scene, this.camera);

    // Step 2. Render any passes that have to happen after the meshes are
    // rendered but before volume rendering (e.g. pick buffer).
    this.postMeshRenderFuncs.forEach((func) => {
      func(this.renderer, this.camera, this.meshRenderTarget.depthTexture);
    });

    // Step 3: Render meshes that do not interact with the pick buffer. This
    // must happen after the pick buffer is rendered so picking isn't occluded
    // by them, but before the volume renders so that volumes can still depth
    // test against the lines.
    this.renderer.autoClear = false;
    this.camera.layers.set(MESH_NO_PICK_OCCLUSION_LAYER);
    this.renderer.setRenderTarget(this.meshRenderTarget);
    this.renderer.render(this.scene, this.camera);

    // Step 4: Render the mesh render target out to the screen.
    this.meshRenderToBuffer.material.uniforms.image.value = this.meshRenderTarget.texture;
    this.meshRenderToBuffer.render(this.renderer);

    // Step 5: Render volumes, which can now depth test against the meshes.
    this.camera.layers.set(VOLUME_LAYER);
    this.renderer.setRenderTarget(null);
    this.renderer.render(this.scene, this.camera);

    // Step 6: Render lines and other objects that must render over volumes and meshes.
    this.camera.layers.set(OVERLAY_LAYER);
    this.renderer.setRenderTarget(null);
    this.renderer.render(this.scene, this.camera);

    // Step 7: Render overlay passes (e.g. contours) and update the pick buffer.
    this.overlayRenderFuncs.forEach((func) => {
      func(this.renderer, this.camera, this.meshRenderTarget.depthTexture);
    });
    this.renderer.autoClear = true;

    // Step 8: Render axis helper and other overlays.
    if (this.showAxis) {
      this.renderer.autoClear = false;
      this.renderer.render(this.axisHelperScene, this.axisCamera);
      this.renderer.autoClear = true;
    }

    for (let i = 0; i < this.postAnimateFuncs.length; i++) {
      if (this.postAnimateFuncs[i]) {
        this.postAnimateFuncs[i](this.renderer, this.camera, this.meshRenderTarget.depthTexture);
      }
    }

    if (this.dataurlcallback) {
      this.dataurlcallback(this.canvas.toDataURL());
      this.dataurlcallback = undefined;
    }
  }

  redraw(): void {
    // if we are not in a render loop already
    if (!this.inRenderLoop) {
      // if there is currently a queued redraw, cancel it and replace it with a new one.
      if (this.requestedRender) {
        cancelAnimationFrame(this.requestedRender);
      }
      this.timer.begin();
      this.requestedRender = requestAnimationFrame(this.onAnimationLoop.bind(this));
    }
  }

  onAnimationLoop(): void {
    // delta is in seconds
    this.timer.update();
    const delta = this.timer.lastFrameMs / 1000.0;

    this.controls.update(delta);

    this.render();
    this.onRenderCallback?.();
  }

  startRenderLoop(): void {
    this.inRenderLoop = true;
    // reset the timer so that the time delta won't go back to the last time we were animating.
    this.timer.begin();
    this.renderer.setAnimationLoop(this.onAnimationLoop.bind(this));
  }

  stopRenderLoop(): void {
    this.renderer.setAnimationLoop(null);
    this.inRenderLoop = false;

    if (this.requestedRender) {
      cancelAnimationFrame(this.requestedRender);
      this.requestedRender = 0;
    }

    this.timer.end();
  }

  setOnRenderCallback(callback: (() => void) | null): void {
    this.onRenderCallback = callback ?? undefined;
  }

  removeControlHandlers(): void {
    if (this.controlStartHandler) {
      this.controls.removeEventListener("start", this.controlStartHandler);
    }
    if (this.controlChangeHandler) {
      this.controls.removeEventListener("change", this.controlChangeHandler);
    }
    if (this.controlEndHandler) {
      this.controls.removeEventListener("end", this.controlEndHandler);
    }
  }

  setControlHandlers(
    onstart: EventListener<Event, "start", TrackballControls>,
    onchange: EventListener<Event, "change", TrackballControls>,
    onend: EventListener<Event, "end", TrackballControls>
  ): void {
    this.removeControlHandlers();

    if (onstart) {
      this.controlStartHandler = onstart;
      this.controls.addEventListener("start", this.controlStartHandler);
    }
    if (onchange) {
      this.controlChangeHandler = onchange;
      this.controls.addEventListener("change", this.controlChangeHandler);
    }
    if (onend) {
      this.controlEndHandler = onend;
      this.controls.addEventListener("end", this.controlEndHandler);
    }
  }

  hitTest(offsetX: number, offsetY: number, pickBuffer: WebGLRenderTarget | undefined): number {
    if (!pickBuffer) {
      return -1;
    }

    const size = new Vector2();
    this.renderer.getSize(size);
    // read from instance buffer pixel!
    const x = offsetX;
    const y = size.y - offsetY;

    // if the pick buffer is a different size from our render canvas,
    // then we have to transform the mouse event coordinates
    const sx = Math.floor((x / size.x) * pickBuffer.width);
    const sy = Math.floor((y / size.y) * pickBuffer.height);

    // read from the instance buffer
    const pixel = new Float32Array(4).fill(-1);
    this.renderer.readRenderTargetPixels(pickBuffer, sx, sy, 1, 1, pixel);
    // For future reference, Simularium stores the following:
    // (typeId), (instanceId), fragViewPos.z, fragPosDepth;

    if (pixel[3] === -1 || pixel[3] === 0) {
      return -1;
    } else {
      // look up the object from its instance.
      // and round it off to nearest integer
      const instance = Math.round(pixel[1]);
      return instance;
    }
  }
}<|MERGE_RESOLUTION|>--- conflicted
+++ resolved
@@ -68,12 +68,8 @@
   private meshRenderToBuffer: RenderToBuffer;
 
   public animateFuncs: AnimateFunction[];
-<<<<<<< HEAD
   public postMeshRenderFuncs: AnimateFunction[];
   public overlayRenderFuncs: AnimateFunction[];
-=======
-  public postAnimateFuncs: AnimateFunction[];
->>>>>>> a8f6b5d5
   private inRenderLoop: boolean;
   private requestedRender: number;
   public hasWebGL2: boolean;
@@ -149,12 +145,8 @@
     this.showTimestepIndicator = false;
 
     this.animateFuncs = [];
-<<<<<<< HEAD
     this.postMeshRenderFuncs = [];
     this.overlayRenderFuncs = [];
-=======
-    this.postAnimateFuncs = [];
->>>>>>> a8f6b5d5
 
     // are we in a constant render loop or not?
     this.inRenderLoop = false;
