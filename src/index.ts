--- conflicted
+++ resolved
@@ -17,20 +17,12 @@
 
 import { Light, AREA_LIGHT, SKY_LIGHT } from "./Light.js";
 
-<<<<<<< HEAD
-export type { RawArrayData, RawArrayInfo } from "./loaders/RawArrayLoader";
-export type { ImageInfo } from "./Volume";
-export type { ControlPoint, Lut } from "./Histogram";
-export type { CreateLoaderOptions } from "./loaders";
-export type { IVolumeLoader, PerChannelCallback } from "./loaders/IVolumeLoader";
-=======
 export type { ImageInfo } from "./Volume.js";
 export type { ControlPoint } from "./Lut.js";
 export type { CreateLoaderOptions } from "./loaders/index.js";
 export type { IVolumeLoader, PerChannelCallback } from "./loaders/IVolumeLoader.js";
 export type { ZarrLoaderFetchOptions } from "./loaders/OmeZarrLoader.js";
 export type { WorkerLoader } from "./workers/LoadWorkerHandle.js";
->>>>>>> 0e7fbcf0
 export {
   Histogram,
   Lut,
