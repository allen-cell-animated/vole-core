--- conflicted
+++ resolved
@@ -529,11 +529,7 @@
       const pickChannel = this.pickRendering.getChannelToPick();
       const channelData = this.volume.channels[pickChannel];
       if (channelData) {
-<<<<<<< HEAD
-        this.contourRendering.setTime(channelData.time);
-=======
         this.contourRendering.setFrame(channelData.frame);
->>>>>>> abde2388
       }
     }
   }
