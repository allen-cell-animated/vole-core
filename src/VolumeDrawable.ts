--- conflicted
+++ resolved
@@ -11,12 +11,10 @@
 import { ThreeJsPanel } from "./ThreeJsPanel";
 import { Light } from "./Light";
 import Channel from "./Channel";
-<<<<<<< HEAD
 import { VolumeRenderImpl } from "./VolumeRenderImpl";
 
 // TODO set up enum for this
 const RENDERMODE_AGAVE = 2;
-=======
 import { Pane } from "tweakpane";
 
 type ColorArray = [number, number, number];
@@ -28,7 +26,6 @@
 
 export const colorArrayToObject = ([r, g, b]: ColorArray): ColorObject => ({ r, g, b });
 export const colorObjectToArray = ({ r, g, b }: ColorObject): ColorArray => [r, g, b];
->>>>>>> 16f01389
 
 // A renderable multichannel volume image with 8-bits per channel intensity values.
 export default class VolumeDrawable {
