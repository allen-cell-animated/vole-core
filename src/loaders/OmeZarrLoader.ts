--- conflicted
+++ resolved
@@ -528,7 +528,7 @@
     imageInfo: ImageInfo,
     loadSpec: LoadSpec,
     onData: RawChannelDataCallback
-  ): Promise<[ImageInfo, LoadSpec]> {
+  ): Promise<[ImageInfo, undefined]> {
     // First, cancel any pending requests for this volume
     if (this.loadSubscriber !== undefined) {
       this.requestQueue.removeSubscriber(this.loadSubscriber, CHUNK_REQUEST_CANCEL_REASON);
@@ -536,10 +536,6 @@
     const subscriber = this.requestQueue.addSubscriber();
     this.loadSubscriber = subscriber;
 
-<<<<<<< HEAD
-=======
-    vol.loadSpec = { ...explicitLoadSpec, ...vol.loadSpec };
->>>>>>> 27db5d4f
     const maxExtent = this.maxExtent ?? new Box3(new Vector3(0, 0, 0), new Vector3(1, 1, 1));
     const [z, y, x] = this.axesTCZYX.slice(2);
     const subregion = composeSubregion(loadSpec.subregion, maxExtent);
@@ -603,7 +599,7 @@
       this.requestQueue.removeSubscriber(subscriber, CHUNK_REQUEST_CANCEL_REASON);
       setTimeout(() => this.beginPrefetch(keys, level), 1000);
     });
-    return Promise.resolve([updatedImageInfo, loadSpec]);
+    return Promise.resolve([updatedImageInfo, undefined]);
   }
 }
 
