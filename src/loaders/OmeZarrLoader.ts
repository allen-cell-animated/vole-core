import { Box3, Vector3 } from "three";

import * as zarr from "@zarrita/core";
import { get as zarrGet, slice, Slice } from "@zarrita/indexing";
import { AbsolutePath } from "@zarrita/storage";
// Importing `FetchStore` from its home subpackage (@zarrita/storage) causes errors.
// Getting it from the top-level package means we don't get its type. This is also a bug, but it's more acceptable.
import { FetchStore } from "zarrita";

import { ImageInfo } from "../Volume.js";
import VolumeCache from "../VolumeCache.js";
import SubscribableRequestQueue from "../utils/SubscribableRequestQueue.js";
import {
  ThreadableVolumeLoader,
  LoadSpec,
  type RawChannelDataCallback,
  VolumeDims,
  type LoadedVolumeInfo,
} from "./IVolumeLoader.js";
import {
  composeSubregion,
  computePackedAtlasDims,
  convertSubregionToPixels,
  unitNameToSymbol,
} from "./VolumeLoaderUtils.js";
import ChunkPrefetchIterator from "./zarr_utils/ChunkPrefetchIterator.js";
import WrappedStore from "./zarr_utils/WrappedStore.js";
import {
  getDimensionCount,
  getScale,
  matchSourceScaleLevels,
  orderByDimension,
  orderByTCZYX,
  pickLevelToLoad,
  remapAxesToTCZYX,
} from "./zarr_utils/utils.js";
import type {
  OMEZarrMetadata,
  SubscriberId,
  TCZYX,
  PrefetchDirection,
  ZarrSource,
  NumericZarrArray,
<<<<<<< HEAD
} from "./zarr_utils/types";
=======
  OMEMultiscale,
  OmeroTransitionalMetadata,
} from "./zarr_utils/types.js";
>>>>>>> e6f06896

const CHUNK_REQUEST_CANCEL_REASON = "chunk request cancelled";

function convertChannel(channelData: zarr.TypedArray<zarr.NumberDataType>): Uint8Array {
  if (channelData instanceof Uint8Array) {
    return channelData as Uint8Array;
  }

  const u8 = new Uint8Array(channelData.length);

  // get min and max
  let min = channelData[0];
  let max = channelData[0];
  for (let i = 0; i < channelData.length; i++) {
    const val = channelData[i];
    if (val < min) {
      min = val;
    }
    if (val > max) {
      max = val;
    }
  }

  // normalize and convert to u8
  const range = max - min;
  for (let i = 0; i < channelData.length; i++) {
    u8[i] = ((channelData[i] - min) / range) * 255;
  }

  return u8;
}

export type ZarrLoaderFetchOptions = {
  /** The max. number of requests the loader can issue at a time. Ignored if the constructor also receives a queue. */
  concurrencyLimit?: number;
  /**
   * The max. number of *prefetch* requests the loader can issue at a time. Set lower than `concurrencyLimit` to ensure
   * that prefetching leaves room in the queue for actual loads. Ignored if the constructor also receives a queue.
   */
  prefetchConcurrencyLimit?: number;
  /**
   * The max. number of chunks to prefetch outward in either direction. E.g. if a load requests chunks with z coords 3
   * and 4 and `maxPrefetchDistance` in z is 2, the loader will prefetch similar chunks with z coords 1, 2, 5, and 6
   * (or until it hits `maxPrefetchChunks`). Ordered TZYX.
   */
  maxPrefetchDistance: [number, number, number, number];
  /** The max. number of total chunks that can be prefetched after any load. */
  maxPrefetchChunks: number;
  /** The initial directions to prioritize when prefetching */
  priorityDirections?: PrefetchDirection[];
};

type ZarrChunkFetchInfo = {
  sourceIdx: number;
  key: string;
};

const DEFAULT_FETCH_OPTIONS = {
  maxPrefetchDistance: [5, 5, 5, 5] as [number, number, number, number],
  maxPrefetchChunks: 30,
};

class OMEZarrLoader extends ThreadableVolumeLoader {
  /** The ID of the subscriber responsible for "actual loads" (non-prefetch requests) */
  private loadSubscriber: SubscriberId | undefined;
  /** The ID of the subscriber responsible for prefetches, so that requests can be cancelled and reissued */
  private prefetchSubscriber: SubscriberId | undefined;

  // TODO: this property should definitely be owned by `Volume` if this loader is ever used by multiple volumes.
  //   This may cause errors or incorrect results otherwise!
  private maxExtent?: Box3;

  private syncChannels = false;

  private constructor(
    /**
     * Array of records, each containing the objects and metadata we need to load from one source of multiscale zarr
     * data. See documentation on `ZarrSource` for more.
     */
    private sources: ZarrSource[],
    /** Handle to a `SubscribableRequestQueue` for smart concurrency management and request cancelling/reissuing. */
    private requestQueue: SubscribableRequestQueue,
    /** Options to configure (pre)fetching behavior. */
    private fetchOptions: ZarrLoaderFetchOptions = DEFAULT_FETCH_OPTIONS,
    /** Direction(s) to prioritize when prefetching. Stored separate from `fetchOptions` since it may be mutated. */
    private priorityDirections: PrefetchDirection[] = []
  ) {
    super();
  }

  /**
   * Creates a new `OMEZarrLoader`.
   *
   * @param urls The URL(s) of the OME-Zarr data to load. If `urls` is an array, the loader will attempt to find scale
   *  levels with exactly the same size in every source. If matching level(s) are available, the loader will produce a
   *  volume containing all channels from every provided zarr in the order they appear in `urls`. If no matching sets
   *  of scale levels are available, creation fails.
   * @param scenes The scene(s) to load from each URL. If `urls` is an array, `scenes` may either be an array of values
   *  corresponding to each URL, or a single value to apply to all URLs. Default 0.
   * @param cache A cache to use for storing fetched data. If not provided, a new cache will be created.
   * @param queue A queue to use for managing requests. If not provided, a new queue will be created.
   * @param fetchOptions Options to configure (pre)fetching behavior.
   */
  static async createLoader(
    urls: string | string[],
    scenes: number | number[] = 0,
    cache?: VolumeCache,
    queue?: SubscribableRequestQueue,
    fetchOptions?: ZarrLoaderFetchOptions
  ): Promise<OMEZarrLoader> {
    // Setup queue and store, get basic metadata
    if (!queue) {
      queue = new SubscribableRequestQueue(fetchOptions?.concurrencyLimit, fetchOptions?.prefetchConcurrencyLimit);
    }
    const urlsArr = Array.isArray(urls) ? urls : [urls];
    const scenesArr = Array.isArray(scenes) ? scenes : [scenes];

    // Create one `ZarrSource` per URL
    const sourceProms = urlsArr.map(async (url, i) => {
      const store = new WrappedStore<RequestInit>(new FetchStore(url), cache, queue);
      const root = zarr.root(store);
      const group = await zarr.open(root, { kind: "group" });
      const { multiscales, omero } = group.attrs as OMEZarrMetadata;

      // Pick scene (multiscale)
      let scene = scenesArr[Math.min(i, scenesArr.length - 1)];
      if (scene > multiscales.length) {
        console.warn(`WARNING: OMEZarrLoader: scene ${scene} is invalid. Using scene 0.`);
        scene = 0;
      }
      const multiscaleMetadata = multiscales[scene];

      // Open all scale levels of multiscale
      const lvlProms = multiscaleMetadata.datasets.map(({ path }) => zarr.open(root.resolve(path), { kind: "array" }));
      const scaleLevels = (await Promise.all(lvlProms)) as NumericZarrArray[];
      const axesTCZYX = remapAxesToTCZYX(multiscaleMetadata.axes);

      return {
        scaleLevels,
        multiscaleMetadata,
        omeroMetadata: omero,
        axesTCZYX,
        channelOffset: 0,
      } as ZarrSource;
    });
    const sources = await Promise.all(sourceProms);

    // Set `channelOffset`s so we can match channel indices to sources
    let channelCount = 0;
    for (const s of sources) {
      s.channelOffset = channelCount;
      channelCount += s.omeroMetadata.channels.length;
    }
    // Ensure the sizes of all sources' scale levels are matched up. See this function's docs for more.
    matchSourceScaleLevels(sources);
    // TODO: if `matchSourceScaleLevels` returned successfully, every one of these sources' `multiscaleMetadata` is the
    // same in every field we care about, so we only ever use the first source's `multiscaleMetadata` after this point.
    // Should we only store one `OMEMultiscale` record total, rather than one per source?
    const priorityDirs = fetchOptions?.priorityDirections ? fetchOptions.priorityDirections.slice() : undefined;
    return new OMEZarrLoader(sources, queue, fetchOptions, priorityDirs);
  }

  private getUnitSymbols(): [string, string] {
    const source = this.sources[0];
    // Assume all spatial axes in all sources have the same units - we have no means of storing per-axis unit symbols
    const xi = source.axesTCZYX[4];
    const spaceUnitName = source.multiscaleMetadata.axes[xi].unit;
    const spaceUnitSymbol = unitNameToSymbol(spaceUnitName) || spaceUnitName || "";

    const ti = source.axesTCZYX[0];
    const timeUnitName = ti > -1 ? source.multiscaleMetadata.axes[ti].unit : undefined;
    const timeUnitSymbol = unitNameToSymbol(timeUnitName) || timeUnitName || "";

    return [spaceUnitSymbol, timeUnitSymbol];
  }

  private getLevelShapesZYX(): [number, number, number][] {
    const source = this.sources[0];
    const [z, y, x] = source.axesTCZYX.slice(-3);
    return source.scaleLevels.map(({ shape }) => [z === -1 ? 1 : shape[z], shape[y], shape[x]]);
  }

  private getScale(level: number): TCZYX<number> {
    return getScale(this.sources[0].multiscaleMetadata.datasets[level], this.sources[0].axesTCZYX);
  }

  private orderByDimension<T>(valsTCZYX: TCZYX<T>, sourceIdx = 0): T[] {
    return orderByDimension(valsTCZYX, this.sources[sourceIdx].axesTCZYX);
  }

  private orderByTCZYX<T>(valsDimension: T[], defaultValue: T, sourceIdx = 0): TCZYX<T> {
    return orderByTCZYX(valsDimension, this.sources[sourceIdx].axesTCZYX, defaultValue);
  }

  /**
   * Converts a volume channel index to the index of its zarr source and its channel index within that zarr.
   * e.g., if the loader has 2 sources, the first with 3 channels and the second with 2, then `matchChannelToSource(4)`
   * returns `[1, 1]` (the second channel of the second source).
   */
  private matchChannelToSource(absoluteChannelIndex: number): { sourceIndex: number; channelIndexInSource: number } {
    const lastSrcIdx = this.sources.length - 1;
    const lastSrc = this.sources[lastSrcIdx];
    const lastSrcNumChannels = lastSrc.scaleLevels[0].shape[lastSrc.axesTCZYX[1]];

    if (absoluteChannelIndex > lastSrc.channelOffset + lastSrcNumChannels) {
      throw new Error("Channel index out of range");
    }

    const firstGreaterIdx = this.sources.findIndex((src) => src.channelOffset > absoluteChannelIndex);
    const sourceIndex = firstGreaterIdx === -1 ? lastSrcIdx : firstGreaterIdx - 1;
    const channelIndexInSource = absoluteChannelIndex - this.sources[sourceIndex].channelOffset;
    return { sourceIndex, channelIndexInSource };
  }

  /**
   * Change which directions to prioritize when prefetching. All chunks will be prefetched in these directions before
   * any chunks are prefetched in any other directions.
   */
  setPrefetchPriority(directions: PrefetchDirection[]): void {
    this.priorityDirections = directions;
  }

  syncMultichannelLoading(sync: boolean): void {
    this.syncChannels = sync;
  }

  loadDims(loadSpec: LoadSpec): Promise<VolumeDims[]> {
    const [spaceUnit, timeUnit] = this.getUnitSymbols();
    // Compute subregion size so we can factor that in
    const maxExtent = this.maxExtent ?? new Box3(new Vector3(0, 0, 0), new Vector3(1, 1, 1));
    const subregion = composeSubregion(loadSpec.subregion, maxExtent);
    const regionSize = subregion.getSize(new Vector3());
    const regionArr = [1, 1, regionSize.z, regionSize.y, regionSize.x];

    const result = this.sources[0].scaleLevels.map((level, i) => {
      const scale = this.getScale(i);
      const dims = new VolumeDims();

      dims.spaceUnit = spaceUnit;
      dims.timeUnit = timeUnit;
      dims.shape = this.orderByTCZYX(level.shape, 1).map((val, idx) => Math.ceil(val * regionArr[idx]));
      dims.spacing = this.orderByTCZYX(scale, 1);

      return dims;
    });

    return Promise.resolve(result);
  }

  createImageInfo(loadSpec: LoadSpec): Promise<LoadedVolumeInfo> {
    // We ensured most info (dims, chunks, etc.) matched between sources earlier, so we can just use the first source.
    const source0 = this.sources[0];
    const [t, , z, y, x] = source0.axesTCZYX;
    const hasT = t > -1;
    const hasZ = z > -1;

    const shape0 = source0.scaleLevels[0].shape;
    const levelToLoad = pickLevelToLoad(loadSpec, this.getLevelShapesZYX());
    const shapeLv = source0.scaleLevels[levelToLoad].shape;

    const [spatialUnit, timeUnit] = this.getUnitSymbols();

    // Now we care about other sources: # of channels is the `channelOffset` of the last source plus its # of channels
    const sourceLast = this.sources[this.sources.length - 1];
    const cLast = sourceLast.axesTCZYX[1];
    const lastHasC = cLast > -1;
    const numChannels = sourceLast.channelOffset + (lastHasC ? sourceLast.scaleLevels[levelToLoad].shape[cLast] : 1);
    const times = hasT ? shapeLv[t] : 1;

    if (!this.maxExtent) {
      this.maxExtent = loadSpec.subregion.clone();
    }
    const pxDims0 = convertSubregionToPixels(
      loadSpec.subregion,
      new Vector3(shape0[x], shape0[y], hasZ ? shape0[z] : 1)
    );
    const pxSize0 = pxDims0.getSize(new Vector3());
    const pxDimsLv = convertSubregionToPixels(
      loadSpec.subregion,
      new Vector3(shapeLv[x], shapeLv[y], hasZ ? shapeLv[z] : 1)
    );
    const pxSizeLv = pxDimsLv.getSize(new Vector3());

    const atlasTileDims = computePackedAtlasDims(pxSizeLv.z, pxSizeLv.x, pxSizeLv.y);

    // Channel names is the other place where we have to check every source
    // Track which channel names we've seen so far, so that we can rename them to avoid name collisions
    const channelNamesMap = new Map<string, number>();
    const channelNames = this.sources.flatMap((src) =>
      src.omeroMetadata.channels.map((ch) => {
        const numMatchingChannels = channelNamesMap.get(ch.label);

        if (numMatchingChannels !== undefined) {
          // If e.g. we've seen channel "Membrane" once before, rename this one to "Membrane (1)"
          channelNamesMap.set(ch.label, numMatchingChannels + 1);
          return `${ch.label} (${numMatchingChannels})`;
        } else {
          channelNamesMap.set(ch.label, 1);
          return ch.label;
        }
      })
    );

    const scale5d = this.getScale(levelToLoad);
    const timeScale = hasT ? scale5d[t] : 1;

    const imgdata: ImageInfo = {
      name: source0.omeroMetadata.name,

      originalSize: pxSize0,
      atlasTileDims,
      volumeSize: pxSizeLv,
      subregionSize: pxSizeLv.clone(),
      subregionOffset: new Vector3(0, 0, 0),
      physicalPixelSize: new Vector3(scale5d[x], scale5d[y], hasZ ? scale5d[z] : Math.min(scale5d[x], scale5d[y])),
      spatialUnit,

      numChannels,
      channelNames,
      times,
      timeScale,
      timeUnit,
      numMultiscaleLevels: source0.scaleLevels.length,
      multiscaleLevel: levelToLoad,

      transform: {
        translation: new Vector3(0, 0, 0),
        rotation: new Vector3(0, 0, 0),
      },
    };

    // The `LoadSpec` passed in at this stage should represent the subset which this loader loads, not that
    // which the volume contains. The volume contains the full extent of the subset recognized by this loader.
    const fullExtentLoadSpec: LoadSpec = {
      ...loadSpec,
      subregion: new Box3(new Vector3(0, 0, 0), new Vector3(1, 1, 1)),
    };

    return Promise.resolve({ imageInfo: imgdata, loadSpec: fullExtentLoadSpec });
  }

  private async prefetchChunk(
    scaleLevel: NumericZarrArray,
    coords: TCZYX<number>,
    subscriber: SubscriberId
  ): Promise<void> {
    const { store, path } = scaleLevel;
    const separator = path.endsWith("/") ? "" : "/";
    const key = path + separator + this.orderByDimension(coords).join("/");
    try {
      // Calling `get` and doing nothing with the result still triggers a cache check, fetch, and insertion
      await store.get(key as AbsolutePath, { subscriber, isPrefetch: true });
    } catch (e) {
      if (e !== CHUNK_REQUEST_CANCEL_REASON) {
        throw e;
      }
    }
  }

  /** Reads a list of chunk keys requested by a `loadVolumeData` call and sets up appropriate prefetch requests. */
  private beginPrefetch(keys: ZarrChunkFetchInfo[], scaleLevel: number): void {
    // Convert keys to arrays of coords
    const chunkCoords = keys.map(({ sourceIdx, key }) => {
      const numDims = getDimensionCount(this.sources[sourceIdx].axesTCZYX);
      const coordsInDimensionOrder = key
        .trim()
        .split("/")
        .slice(-numDims)
        .filter((s) => s !== "")
        .map((s) => parseInt(s, 10));
      const sourceCoords = this.orderByTCZYX(coordsInDimensionOrder, 0, sourceIdx);
      // Convert source channel index to absolute channel index for `ChunkPrefetchIterator`'s benefit
      // (we match chunk coordinates output from `ChunkPrefetchIterator` back to sources below)
      sourceCoords[1] += this.sources[sourceIdx].channelOffset;
      return sourceCoords;
    });

    // Get number of chunks per dimension in `scaleLevel`
    const source0Shape = this.sources[0].scaleLevels[scaleLevel];
    const chunkDimsUnordered = source0Shape.shape.map((dim, idx) => Math.ceil(dim / source0Shape.chunks[idx]));
    const chunkDims = this.orderByTCZYX(chunkDimsUnordered, 1);

    const subscriber = this.requestQueue.addSubscriber();
    // `ChunkPrefetchIterator` yields chunk coordinates in order of roughly how likely they are to be loaded next
    const chunkDimsTZYX: [number, number, number, number] = [chunkDims[0], chunkDims[2], chunkDims[3], chunkDims[4]];
    const prefetchIterator = new ChunkPrefetchIterator(
      chunkCoords,
      this.fetchOptions.maxPrefetchDistance,
      chunkDimsTZYX,
      this.priorityDirections
    );

    let prefetchCount = 0;
    for (const chunk of prefetchIterator) {
      if (prefetchCount >= this.fetchOptions.maxPrefetchChunks) {
        break;
      }
      // Match absolute channel coordinate back to source index and channel index
      const { sourceIndex, channelIndexInSource } = this.matchChannelToSource(chunk[1]);
      const sourceScaleLevel = this.sources[sourceIndex].scaleLevels[scaleLevel];
      chunk[1] = channelIndexInSource;
      this.prefetchChunk(sourceScaleLevel, chunk, subscriber);
      prefetchCount++;
    }

    // Clear out old prefetch requests (requests which also cover this new prefetch will be preserved)
    if (this.prefetchSubscriber !== undefined) {
      this.requestQueue.removeSubscriber(this.prefetchSubscriber, CHUNK_REQUEST_CANCEL_REASON);
    }
    this.prefetchSubscriber = subscriber;
  }

  loadRawChannelData(
    imageInfo: ImageInfo,
    loadSpec: LoadSpec,
    onData: RawChannelDataCallback
  ): Promise<{ imageInfo: ImageInfo }> {
    const syncChannels = this.syncChannels;

    const maxExtent = this.maxExtent ?? new Box3(new Vector3(0, 0, 0), new Vector3(1, 1, 1));
    const [z, y, x] = this.sources[0].axesTCZYX.slice(2);
    const subregion = composeSubregion(loadSpec.subregion, maxExtent);

    const levelIdx = pickLevelToLoad({ ...loadSpec, subregion }, this.getLevelShapesZYX());
    const array0Shape = this.sources[0].scaleLevels[levelIdx].shape;

    const regionPx = convertSubregionToPixels(
      subregion,
      new Vector3(array0Shape[x], array0Shape[y], z === -1 ? 1 : array0Shape[z])
    );
    // Update volume `imageInfo` to reflect potentially new dimensions
    const regionSizePx = regionPx.getSize(new Vector3());
    const atlasTileDims = computePackedAtlasDims(regionSizePx.z, regionSizePx.x, regionSizePx.y);
    const volExtentPx = convertSubregionToPixels(
      maxExtent,
      new Vector3(array0Shape[x], array0Shape[y], z === -1 ? 1 : array0Shape[z])
    );
    const volSizePx = volExtentPx.getSize(new Vector3());
    const updatedImageInfo: ImageInfo = {
      ...imageInfo,
      atlasTileDims,
      volumeSize: volSizePx,
      subregionSize: regionSizePx,
      subregionOffset: regionPx.min,
      multiscaleLevel: levelIdx,
    };

    const { numChannels } = updatedImageInfo;
    const channelIndexes = loadSpec.channels ?? Array.from({ length: numChannels }, (_, i) => i);

    const subscriber = this.requestQueue.addSubscriber();

    // Prefetch housekeeping: we want to save keys involved in this load to prefetch later
    const keys: ZarrChunkFetchInfo[] = [];
    const reportKeyBase = (sourceIdx: number, key: string, sub: SubscriberId) => {
      if (sub === subscriber) {
        keys.push({ sourceIdx, key });
      }
    };

    const resultChannelIndices: number[] = [];
    const resultChannelData: Uint8Array[] = [];

    const channelPromises = channelIndexes.map(async (ch) => {
      // Build slice spec
      const { min, max } = regionPx;
      const { sourceIndex: sourceIdx, channelIndexInSource: sourceCh } = this.matchChannelToSource(ch);
      const unorderedSpec = [loadSpec.time, sourceCh, slice(min.z, max.z), slice(min.y, max.y), slice(min.x, max.x)];

      const level = this.sources[sourceIdx].scaleLevels[levelIdx];
      const sliceSpec = this.orderByDimension(unorderedSpec as TCZYX<number | Slice>, sourceIdx);
      const reportKey = (key: string, sub: SubscriberId) => reportKeyBase(sourceIdx, key, sub);

      try {
        const result = await zarrGet(level, sliceSpec, { opts: { subscriber, reportKey } });
        const u8 = convertChannel(result.data);
        if (syncChannels) {
          resultChannelData.push(u8);
          resultChannelIndices.push(ch);
        } else {
          onData([ch], [u8]);
        }
      } catch (e) {
        // TODO: verify that cancelling requests in progress doesn't leak memory
        if (e !== CHUNK_REQUEST_CANCEL_REASON) {
          console.log(e);
          throw e;
        }
      }
    });

    // Cancel any in-flight requests from previous loads that aren't useful to this one
    if (this.loadSubscriber !== undefined) {
      this.requestQueue.removeSubscriber(this.loadSubscriber, CHUNK_REQUEST_CANCEL_REASON);
    }
    this.loadSubscriber = subscriber;

    this.beginPrefetch(keys, levelIdx);

    Promise.all(channelPromises).then(() => {
      if (syncChannels) {
        onData(resultChannelIndices, resultChannelData);
      }
      this.requestQueue.removeSubscriber(subscriber, CHUNK_REQUEST_CANCEL_REASON);
    });
    return Promise.resolve({ imageInfo: updatedImageInfo });
  }
}

export { OMEZarrLoader };<|MERGE_RESOLUTION|>--- conflicted
+++ resolved
@@ -41,13 +41,7 @@
   PrefetchDirection,
   ZarrSource,
   NumericZarrArray,
-<<<<<<< HEAD
-} from "./zarr_utils/types";
-=======
-  OMEMultiscale,
-  OmeroTransitionalMetadata,
 } from "./zarr_utils/types.js";
->>>>>>> e6f06896
 
 const CHUNK_REQUEST_CANCEL_REASON = "chunk request cancelled";
 
