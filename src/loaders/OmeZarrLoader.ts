--- conflicted
+++ resolved
@@ -39,11 +39,7 @@
   PrefetchDirection,
   SubscriberId,
   TCZYX,
-<<<<<<< HEAD
-=======
-  PrefetchDirection,
   ZarrSource,
->>>>>>> 78caa382
   NumericZarrArray,
 } from "./zarr_utils/types.js";
 
