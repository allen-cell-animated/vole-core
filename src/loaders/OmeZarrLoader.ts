--- conflicted
+++ resolved
@@ -529,23 +529,11 @@
     }
   }
 
-<<<<<<< HEAD
   loadRawChannelData(
     imageInfo: ImageInfo,
     loadSpec: LoadSpec,
     onData: RawChannelDataCallback
   ): Promise<[ImageInfo, undefined]> {
-    // First, cancel any pending requests for this volume
-    if (this.loadSubscriber !== undefined) {
-      this.requestQueue.removeSubscriber(this.loadSubscriber, CHUNK_REQUEST_CANCEL_REASON);
-    }
-    const subscriber = this.requestQueue.addSubscriber();
-    this.loadSubscriber = subscriber;
-
-=======
-  async loadVolumeData(vol: Volume, explicitLoadSpec?: LoadSpec, onChannelLoaded?: PerChannelCallback): Promise<void> {
-    vol.loadSpec = { ...explicitLoadSpec, ...vol.loadSpec };
->>>>>>> 76ccfcd5
     const maxExtent = this.maxExtent ?? new Box3(new Vector3(0, 0, 0), new Vector3(1, 1, 1));
     const [z, y, x] = this.axesTCZYX.slice(2);
     const subregion = composeSubregion(loadSpec.subregion, maxExtent);
@@ -607,24 +595,19 @@
       }
     });
 
-<<<<<<< HEAD
+    // Cancel any in-flight requests from previous loads that aren't useful to this one
+    if (this.loadSubscriber !== undefined) {
+      this.requestQueue.removeSubscriber(this.loadSubscriber, CHUNK_REQUEST_CANCEL_REASON);
+    }
+    this.loadSubscriber = subscriber;
+
+    this.beginPrefetch(keys, level);
+
     Promise.all(channelPromises).then(() => {
       this.requestQueue.removeSubscriber(subscriber, CHUNK_REQUEST_CANCEL_REASON);
       setTimeout(() => this.beginPrefetch(keys, level), 1000);
     });
     return Promise.resolve([updatedImageInfo, undefined]);
-=======
-    // Cancel any in-flight requests from previous loads that aren't useful to this one
-    if (this.loadSubscriber !== undefined) {
-      this.requestQueue.removeSubscriber(this.loadSubscriber, CHUNK_REQUEST_CANCEL_REASON);
-    }
-    this.loadSubscriber = subscriber;
-
-    this.beginPrefetch(keys, level);
-
-    await Promise.all(channelPromises);
-    this.requestQueue.removeSubscriber(subscriber);
->>>>>>> 76ccfcd5
   }
 }
 
