import { fromUrl } from "geotiff";
import { Vector3 } from "three";
import { ErrorObject, deserializeError } from "serialize-error";

import {
  ThreadableVolumeLoader,
  LoadSpec,
  type RawChannelDataCallback,
  VolumeDims,
  type LoadedVolumeInfo,
} from "./IVolumeLoader.js";
import { computePackedAtlasDims } from "./VolumeLoaderUtils.js";
import { VolumeLoadError, VolumeLoadErrorType, wrapVolumeLoadError } from "./VolumeLoadError.js";
import type { ImageInfo } from "../Volume.js";

function prepareXML(xml: string): string {
  // trim trailing unicode zeros?
  // eslint-disable-next-line no-control-regex
  const expr = /[\u0000]$/g;
  return xml.trim().replace(expr, "").trim();
}

function getOME(xml: string): Element {
  const parser = new DOMParser();
  try {
    const xmlDoc = parser.parseFromString(xml, "text/xml");
    return xmlDoc.getElementsByTagName("OME")[0];
  } catch (e) {
    throw new VolumeLoadError("Could not find OME metadata in TIFF file", {
      type: VolumeLoadErrorType.INVALID_METADATA,
      cause: e,
    });
  }
}

class OMEDims {
  sizex = 0;
  sizey = 0;
  sizez = 1;
  sizec = 1;
  sizet = 1;
  unit = "";
  pixeltype = "";
  dimensionorder = "";
  pixelsizex = 1;
  pixelsizey = 1;
  pixelsizez = 1;
  channelnames: string[] = [];
}

export type TiffWorkerParams = {
  channel: number;
  tilesizex: number;
  tilesizey: number;
  sizec: number;
  sizez: number;
  dimensionOrder: string;
  bytesPerSample: number;
  url: string;
};

export type TiffLoadResult = {
  isError: false;
  data: Uint8Array;
  channel: number;
  range: [number, number];
};

function getAttributeOrError(el: Element, attr: string): string {
  const val = el.getAttribute(attr);
  if (val === null) {
    throw new VolumeLoadError(`Missing attribute ${attr} in OME-TIFF metadata`, {
      type: VolumeLoadErrorType.INVALID_METADATA,
    });
  }
  return val;
}

function getOMEDims(imageEl: Element): OMEDims {
  const dims = new OMEDims();

  const pixelsEl = imageEl.getElementsByTagName("Pixels")[0];
  dims.sizex = Number(getAttributeOrError(pixelsEl, "SizeX"));
  dims.sizey = Number(getAttributeOrError(pixelsEl, "SizeY"));
  dims.sizez = Number(pixelsEl.getAttribute("SizeZ"));
  dims.sizec = Number(pixelsEl.getAttribute("SizeC"));
  dims.sizet = Number(pixelsEl.getAttribute("SizeT"));
  dims.unit = pixelsEl.getAttribute("PhysicalSizeXUnit") || "";
  dims.pixeltype = pixelsEl.getAttribute("Type") || "";
  dims.dimensionorder = pixelsEl.getAttribute("DimensionOrder") || "XYZCT";
  dims.pixelsizex = Number(pixelsEl.getAttribute("PhysicalSizeX"));
  dims.pixelsizey = Number(pixelsEl.getAttribute("PhysicalSizeY"));
  dims.pixelsizez = Number(pixelsEl.getAttribute("PhysicalSizeZ"));
  const channelsEls = pixelsEl.getElementsByTagName("Channel");
  for (let i = 0; i < channelsEls.length; ++i) {
    const name = channelsEls[i].getAttribute("Name");
    const id = channelsEls[i].getAttribute("ID");
    dims.channelnames.push(name ? name : id ? id : "Channel" + i);
  }

  return dims;
}

const getBytesPerSample = (type: string): number => (type === "uint8" ? 1 : type === "uint16" ? 2 : 4);

// Despite the class `TiffLoader` extends, this loader is not threadable, since geotiff internally uses features that
// aren't available on workers. It uses its own specialized workers anyways.
class TiffLoader extends ThreadableVolumeLoader {
  url: string;
  dims?: OMEDims;

  constructor(url: string) {
    super();
    this.url = url;
  }

  private async loadOmeDims(): Promise<OMEDims> {
    if (!this.dims) {
      const tiff = await fromUrl(this.url, { allowFullFile: true }).catch(
        wrapVolumeLoadError(`Could not open TIFF file at ${this.url}`, VolumeLoadErrorType.NOT_FOUND)
      );
      // DO NOT DO THIS, ITS SLOW
      // const imagecount = await tiff.getImageCount();
      // read the FIRST image
      const image = await tiff
        .getImage()
        .catch(wrapVolumeLoadError("Failed to open TIFF image", VolumeLoadErrorType.NOT_FOUND));

      const tiffimgdesc = prepareXML(image.getFileDirectory().ImageDescription);
      const omeEl = getOME(tiffimgdesc);

      const image0El = omeEl.getElementsByTagName("Image")[0];
      this.dims = getOMEDims(image0El);
    }
    return this.dims;
  }

  async loadDims(_loadSpec: LoadSpec): Promise<VolumeDims[]> {
    const dims = await this.loadOmeDims();

    const d = new VolumeDims();
    d.shape = [dims.sizet, dims.sizec, dims.sizez, dims.sizey, dims.sizex];
    d.spacing = [1, 1, dims.pixelsizez, dims.pixelsizey, dims.pixelsizex];
    d.spaceUnit = dims.unit ? dims.unit : "micron";
    d.dataType = dims.pixeltype ? dims.pixeltype : "uint8";
    return [d];
  }

  async createImageInfo(_loadSpec: LoadSpec): Promise<LoadedVolumeInfo> {
    const dims = await this.loadOmeDims();
    // compare with sizex, sizey
    //const width = image.getWidth();
    //const height = image.getHeight();

    // TODO allow user setting of this downsampling info?
    // TODO allow ROI selection: range of x,y,z,c for a given t
    const atlasDims = computePackedAtlasDims(dims.sizez, dims.sizex, dims.sizey);
    // fit tiles to max of 2048x2048?
    const targetSize = 2048;
    const tilesizex = Math.floor(targetSize / atlasDims.x);
    const tilesizey = Math.floor(targetSize / atlasDims.y);

    // load tiff and check metadata

    const imgdata: ImageInfo = {
      name: "TEST",

      originalSize: new Vector3(dims.sizex, dims.sizey, dims.sizez),
      atlasTileDims: atlasDims,
      volumeSize: new Vector3(tilesizex, tilesizey, dims.sizez),
      subregionSize: new Vector3(tilesizex, tilesizey, dims.sizez),
      subregionOffset: new Vector3(0, 0, 0),
      physicalPixelSize: new Vector3(dims.pixelsizex, dims.pixelsizey, dims.pixelsizez),
      spatialUnit: dims.unit || "",

      numChannels: dims.sizec,
      channelNames: dims.channelnames,

      times: dims.sizet,
      timeScale: 1,
      timeUnit: "",

      numMultiscaleLevels: 1,
      multiscaleLevel: 0,

      transform: {
        translation: new Vector3(0, 0, 0),
        rotation: new Vector3(0, 0, 0),
      },
    };

    // This loader uses no fields from `LoadSpec`. Initialize volume with defaults.
    return { imageInfo: imgdata, loadSpec: new LoadSpec() };
  }

  async loadRawChannelData(
    imageInfo: ImageInfo,
    _loadSpec: LoadSpec,
    _onUpdateMetadata: () => void,
    onData: RawChannelDataCallback
  ): Promise<void> {
    const dims = await this.loadOmeDims();

    const channelProms: Promise<void>[] = [];
    // do each channel on a worker?
    for (let channel = 0; channel < imageInfo.numChannels; ++channel) {
<<<<<<< HEAD
      const params = {
        channel: channel,
        // these are target xy sizes for the in-memory volume data
        // they may or may not be the same size as original xy sizes
        tilesizex: imageInfo.volumeSize.x,
        tilesizey: imageInfo.volumeSize.y,
        sizec: imageInfo.numChannels,
        sizez: imageInfo.volumeSize.z,
        dimensionOrder: dims.dimensionorder,
        bytesPerSample: getBytesPerSample(dims.pixeltype),
        url: this.url,
      };
      const worker = new Worker(new URL("../workers/FetchTiffWorker", import.meta.url));
      worker.onmessage = (e) => {
        const dataArray = e.data.data;
        const channelIndex = e.data.channel;
        const range = e.data.range;
        const dtype = e.data.dtype;
        console.log("got data for channel: min max", channelIndex, range[0], range[1]);
        onData([channelIndex], [dtype], [dataArray], [range]);
        worker.terminate();
      };
      worker.onerror = (e) => {
        alert("Error: Line " + e.lineno + " in " + e.filename + ": " + e.message);
      };
      worker.postMessage(params);
=======
      const thisChannelProm = new Promise<void>((resolve, reject) => {
        const params: TiffWorkerParams = {
          channel: channel,
          // these are target xy sizes for the in-memory volume data
          // they may or may not be the same size as original xy sizes
          tilesizex: imageInfo.volumeSize.x,
          tilesizey: imageInfo.volumeSize.y,
          sizec: imageInfo.numChannels,
          sizez: imageInfo.volumeSize.z,
          dimensionOrder: dims.dimensionorder,
          bytesPerSample: getBytesPerSample(dims.pixeltype),
          url: this.url,
        };

        const worker = new Worker(new URL("../workers/FetchTiffWorker", import.meta.url));
        worker.onmessage = (e: MessageEvent<TiffLoadResult | { isError: true; error: ErrorObject }>) => {
          if (e.data.isError) {
            reject(deserializeError(e.data.error));
            return;
          }
          const { data, channel, range } = e.data;
          onData([channel], [data], [range]);
          worker.terminate();
          resolve();
        };

        worker.postMessage(params);
      });

      channelProms.push(thisChannelProm);
>>>>>>> 6f610180
    }

    // waiting for all channels to load allows errors to propagate to the caller via this promise
    await Promise.all(channelProms);
  }
}

export { TiffLoader };<|MERGE_RESOLUTION|>--- conflicted
+++ resolved
@@ -12,6 +12,7 @@
 import { computePackedAtlasDims } from "./VolumeLoaderUtils.js";
 import { VolumeLoadError, VolumeLoadErrorType, wrapVolumeLoadError } from "./VolumeLoadError.js";
 import type { ImageInfo } from "../Volume.js";
+import { TypedArray, NumberType } from "../types.js";
 
 function prepareXML(xml: string): string {
   // trim trailing unicode zeros?
@@ -61,7 +62,8 @@
 
 export type TiffLoadResult = {
   isError: false;
-  data: Uint8Array;
+  data: TypedArray<NumberType>;
+  dtype: NumberType;
   channel: number;
   range: [number, number];
 };
@@ -204,34 +206,6 @@
     const channelProms: Promise<void>[] = [];
     // do each channel on a worker?
     for (let channel = 0; channel < imageInfo.numChannels; ++channel) {
-<<<<<<< HEAD
-      const params = {
-        channel: channel,
-        // these are target xy sizes for the in-memory volume data
-        // they may or may not be the same size as original xy sizes
-        tilesizex: imageInfo.volumeSize.x,
-        tilesizey: imageInfo.volumeSize.y,
-        sizec: imageInfo.numChannels,
-        sizez: imageInfo.volumeSize.z,
-        dimensionOrder: dims.dimensionorder,
-        bytesPerSample: getBytesPerSample(dims.pixeltype),
-        url: this.url,
-      };
-      const worker = new Worker(new URL("../workers/FetchTiffWorker", import.meta.url));
-      worker.onmessage = (e) => {
-        const dataArray = e.data.data;
-        const channelIndex = e.data.channel;
-        const range = e.data.range;
-        const dtype = e.data.dtype;
-        console.log("got data for channel: min max", channelIndex, range[0], range[1]);
-        onData([channelIndex], [dtype], [dataArray], [range]);
-        worker.terminate();
-      };
-      worker.onerror = (e) => {
-        alert("Error: Line " + e.lineno + " in " + e.filename + ": " + e.message);
-      };
-      worker.postMessage(params);
-=======
       const thisChannelProm = new Promise<void>((resolve, reject) => {
         const params: TiffWorkerParams = {
           channel: channel,
@@ -252,8 +226,8 @@
             reject(deserializeError(e.data.error));
             return;
           }
-          const { data, channel, range } = e.data;
-          onData([channel], [data], [range]);
+          const { data, dtype, channel, range } = e.data;
+          onData([channel], [dtype], [data], [range]);
           worker.terminate();
           resolve();
         };
@@ -262,7 +236,6 @@
       });
 
       channelProms.push(thisChannelProm);
->>>>>>> 6f610180
     }
 
     // waiting for all channels to load allows errors to propagate to the caller via this promise
