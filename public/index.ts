--- conflicted
+++ resolved
@@ -14,7 +14,6 @@
   VolumeMaker,
   Light,
   AREA_LIGHT,
-  RENDERMODE_AGAVE,
   RENDERMODE_PATHTRACE,
   RENDERMODE_RAYMARCH,
   SKY_LIGHT,
@@ -1333,28 +1332,22 @@
   }
 
   const renderModeSelect = document.getElementById("renderMode");
-  const changeRenderMode = (pt: boolean, mp: boolean, agave: boolean) => {
+  const changeRenderMode = (pt: boolean, mp: boolean) => {
     myState.isPT = pt;
     myState.isMP = mp;
-    view3D.setVolumeRenderMode(agave ? RENDERMODE_AGAVE : pt ? RENDERMODE_PATHTRACE : RENDERMODE_RAYMARCH);
+    view3D.setVolumeRenderMode(pt ? RENDERMODE_PATHTRACE : RENDERMODE_RAYMARCH);
     view3D.setMaxProjectMode(myState.volume, mp);
   };
   renderModeSelect?.addEventListener("change", ({ currentTarget }) => {
     const target = (currentTarget as HTMLOptionElement)!;
     if (target.value === "PT") {
       if (view3D.hasWebGL2()) {
-        changeRenderMode(true, false, false);
+        changeRenderMode(true, false);
       }
     } else if (target.value === "MP") {
-<<<<<<< HEAD
-      changeRenderMode(false, true, false);
-    } else if (target.value === "AG") {
-      changeRenderMode(false, false, true);
-=======
       changeRenderMode(false, true);
->>>>>>> 3ee0c879
     } else {
-      changeRenderMode(false, false, false);
+      changeRenderMode(false, false);
     }
   });
 
