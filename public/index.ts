--- conflicted
+++ resolved
@@ -22,12 +22,8 @@
 import { OpenCellLoader } from "../src/loaders/OpenCellLoader";
 import { State, TestDataSpec } from "./types";
 import { getDefaultImageInfo } from "../src/Volume";
-<<<<<<< HEAD
-import { RawArrayData, RawArrayInfo } from "../src/loaders/RawArrayLoader";
-=======
 import VolumeLoaderContext from "../src/workers/LoadWorkerHandle";
 import { DATARANGE_UINT8 } from "../src/types";
->>>>>>> 0e7fbcf0
 
 const CACHE_MAX_SIZE = 1_000_000_000;
 const CONCURRENCY_LIMIT = 8;
@@ -1032,11 +1028,7 @@
     return new OpenCellLoader();
   }
 
-<<<<<<< HEAD
-  const options: CreateLoaderOptions = { cache: volumeCache };
-=======
   await loaderContext.onOpen();
->>>>>>> 0e7fbcf0
 
   let path: string | string[] = data.url;
   if (data.type === VolumeFileFormat.JSON) {
@@ -1052,13 +1044,9 @@
     options.imageDataInfo = volumeInfo.imgData;
   }
 
-<<<<<<< HEAD
-  return await createVolumeLoader(path, options);
-=======
   return await loaderContext.createLoader(path, {
     fetchOptions: { maxPrefetchDistance: PREFETCH_DISTANCE, maxPrefetchChunks: MAX_PREFETCH_CHUNKS },
   });
->>>>>>> 0e7fbcf0
 }
 
 async function loadVolume(loadSpec: LoadSpec, loader: IVolumeLoader): Promise<void> {
